--- conflicted
+++ resolved
@@ -9,12 +9,10 @@
     runs-on: macos-latest
     steps:
     - uses: actions/checkout@v1
+    - name: Gem Update
+      run: gem update
     - name: Run Swift Test
-<<<<<<< HEAD
       run: bundle exec fastlane mac test
-=======
-      run: swift test --paralell
->>>>>>> 26f6eca4
     # - name: Run xcodebuild
     #   env:
     #     SCHEME: MobileDeferred
@@ -25,12 +23,10 @@
     runs-on: macos-latest
     steps:
     - uses: actions/checkout@v1
+    - name: Gem Update
+      run: gem update
     - name: Run swift test
-<<<<<<< HEAD
       run: bundle exec fastlane mac test
-=======
-      run: swift test --parallel
->>>>>>> 26f6eca4
     # - name: Check build for playgrounds
     #   env:
     #     SCHEME: MobileDeferred
