//
//  Locking.swift
//  Deferred
//
//  Created by John Gallagher on 7/17/14.
//  Copyright © 2014-2018 Big Nerd Ranch. Licensed under MIT.
//

import Dispatch
import Foundation

<<<<<<< HEAD
// This #if is over-complex because there is no compilation condition associated
// with Playgrounds. <rdar://38865726>
#if SWIFT_PACKAGE
=======
#if SWIFT_PACKAGE || COCOAPODS
>>>>>>> 7a8a1c17
import Atomics
#elseif (XCODE && !FORCE_PLAYGROUND_COMPATIBILITY) || COCOAPODS
import Deferred.Atomics
#endif

/// A type that mutually excludes execution of code such that only one unit of
/// code is running at any given time. An implementing type may choose to have
/// readers-writer semantics, such that many readers can read at once, or lock
/// around all reads and writes the same way.
public protocol Locking {
    /// Call `body` with a reading lock.
    ///
    /// If the implementing type models a readers-writer lock, this function may
    /// behave differently to `withWriteLock(_:)`.
    ///
    /// - parameter body: A function that reads a value while locked.
    /// - returns: The value returned from the given function.
    func withReadLock<Return>(_ body: () throws -> Return) rethrows -> Return

    /// Attempt to call `body` with a reading lock.
    ///
    /// If the lock cannot immediately be taken, return `nil` instead of
    /// executing `body`.
    ///
    /// - returns: The value returned from the given function, or `nil`.
    /// - see: withReadLock(_:)
    func withAttemptedReadLock<Return>(_ body: () throws -> Return) rethrows -> Return?

    /// Call `body` with a writing lock.
    ///
    /// If the implementing type models a readers-writer lock, this function may
    /// behave differently to `withReadLock(_:)`.
    ///
    /// - parameter body: A function that writes a value while locked, then returns some value.
    /// - returns: The value returned from the given function.
    func withWriteLock<Return>(_ body: () throws -> Return) rethrows -> Return
}

extension Locking {
    public func withWriteLock<Return>(_ body: () throws -> Return) rethrows -> Return {
        return try withReadLock(body)
    }

    public func withAttemptedReadLock<Return>(_ body: () throws -> Return) rethrows -> Return? {
        return try withReadLock(body)
    }
}

// This #if is over-complex because there is no compilation condition associated
// with Playgrounds. <rdar://38865726>
#if SWIFT_PACKAGE || (XCODE && !FORCE_PLAYGROUND_COMPATIBILITY) || COCOAPODS
/// A variant lock backed by a platform type that attempts to allow waiters to
/// block efficiently on contention. This locking type behaves the same for both
/// read and write locks.
///
/// - On recent versions of Darwin (iOS 10.0, macOS 12.0, tvOS 1.0, watchOS 3.0,
///   or better), this efficiency is a guarantee.
/// - On Linux, BSD, or Android, waiters perform comparably to a kernel lock
///   under contention.
public final class NativeLock: Locking {
    private var lock = bnr_native_lock()

    /// Creates a standard platform lock.
    public init() {
        bnr_native_lock_init(&lock)
    }

    deinit {
        bnr_native_lock_deinit(&lock)
    }

    public func withReadLock<Return>(_ body: () throws -> Return) rethrows -> Return {
        bnr_native_lock_lock(&lock)
        defer { bnr_native_lock_unlock(&lock) }
        return try body()
    }

    public func withAttemptedReadLock<Return>(_ body: () throws -> Return) rethrows -> Return? {
        guard bnr_native_lock_trylock(&lock) else { return nil }
        defer { bnr_native_lock_unlock(&lock) }
        return try body()
    }
}
#else
public typealias NativeLock = NSLock
#endif

/// A readers-writer lock provided by the platform implementation of the
/// POSIX Threads standard. Read more: https://en.wikipedia.org/wiki/POSIX_Threads
public final class POSIXReadWriteLock: Locking {
    private var lock = pthread_rwlock_t()

    /// Create the standard platform lock.
    public init() {
        let status = pthread_rwlock_init(&lock, nil)
        assert(status == 0)
    }

    deinit {
        let status = pthread_rwlock_destroy(&lock)
        assert(status == 0)
    }

    public func withReadLock<Return>(_ body: () throws -> Return) rethrows -> Return {
        pthread_rwlock_rdlock(&lock)
        defer {
            pthread_rwlock_unlock(&lock)
        }
        return try body()
    }

    public func withAttemptedReadLock<Return>(_ body: () throws -> Return) rethrows -> Return? {
        guard pthread_rwlock_tryrdlock(&lock) == 0 else { return nil }
        defer {
            pthread_rwlock_unlock(&lock)
        }
        return try body()
    }

    public func withWriteLock<Return>(_ body: () throws -> Return) rethrows -> Return {
        pthread_rwlock_wrlock(&lock)
        defer {
            pthread_rwlock_unlock(&lock)
        }
        return try body()
    }
}

/// A locking construct using a counting semaphore from Grand Central Dispatch.
/// This locking type behaves the same for both read and write locks.
///
/// The semaphore lock performs comparably to a spinlock under little lock
/// contention, and comparably to a platform lock under contention.
extension DispatchSemaphore: Locking {
    public func withReadLock<Return>(_ body: () throws -> Return) rethrows -> Return {
        _ = wait(timeout: .distantFuture)
        defer {
            signal()
        }
        return try body()
    }

    public func withAttemptedReadLock<Return>(_ body: () throws -> Return) rethrows -> Return? {
        guard case .success = wait(timeout: .now()) else { return nil }
        defer {
            signal()
        }
        return try body()
    }
}

/// A lock object from the Foundation Kit used to coordinate the operation of
/// multiple threads of execution within the same application.
extension NSLock: Locking {
    public func withReadLock<Return>(_ body: () throws -> Return) rethrows -> Return {
        lock()
        defer {
            unlock()
        }
        return try body()
    }

    public func withAttemptedReadLock<Return>(_ body: () throws -> Return) rethrows -> Return? {
        guard `try`() else { return nil }
        defer {
            unlock()
        }
        return try body()
    }
}<|MERGE_RESOLUTION|>--- conflicted
+++ resolved
@@ -9,15 +9,11 @@
 import Dispatch
 import Foundation
 
-<<<<<<< HEAD
 // This #if is over-complex because there is no compilation condition associated
 // with Playgrounds. <rdar://38865726>
-#if SWIFT_PACKAGE
-=======
 #if SWIFT_PACKAGE || COCOAPODS
->>>>>>> 7a8a1c17
 import Atomics
-#elseif (XCODE && !FORCE_PLAYGROUND_COMPATIBILITY) || COCOAPODS
+#elseif XCODE && !FORCE_PLAYGROUND_COMPATIBILITY
 import Deferred.Atomics
 #endif
 
